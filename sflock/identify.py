--- conflicted
+++ resolved
@@ -155,12 +155,9 @@
 
 def POWERPOINT(f):
     content = f.get_child("[Content_Types].xml")
-<<<<<<< HEAD
     if not content or not content.contents:
         return False
 
-=======
->>>>>>> 1523f58c
     if b"ContentType=\"application/vnd.ms-powerpoint.slideshow.macroEnabled" in content.contents:
         return True, "PowerPoint Open XML Presentation", "ppsm", Platform.ANY, Deps.POWERPOINT
     if b"ContentType=\"application/vnd.openxmlformats-officedocument.presentationml.slideshow" in content.contents:
